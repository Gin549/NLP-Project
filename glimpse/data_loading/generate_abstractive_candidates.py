--- conflicted
+++ resolved
@@ -52,11 +52,8 @@
 
     parser.add_argument("--batch_size", type=int, default=16)
     parser.add_argument("--device", type=str, default="cuda")
-<<<<<<< HEAD
-=======
     parser.add_argument("--trimming", action=argparse.BooleanOptionalAction, default=True)
     
->>>>>>> fee7c935
     parser.add_argument("--output_dir", type=str, default="data/candidates")
 
     # limit the number of samples to generate
@@ -73,13 +70,8 @@
     try:
         dataset = pd.read_csv(dataset_path / (f"{dataset_name}.csv"))
     except:
-<<<<<<< HEAD
-            raise ValueError(f"Unknown dataset {dataset_name}")
-    print(dataset.head())
-=======
         raise ValueError(f"Unknown dataset {dataset_name}")
 
->>>>>>> fee7c935
     # make a dataset from the dataframe
     dataset = Dataset.from_pandas(dataset)
 
@@ -88,11 +80,7 @@
 
 def evaluate_summarizer(
     model, tokenizer, dataset: Dataset, decoding_config, batch_size: int,
-<<<<<<< HEAD
-    device: str
-=======
     device: str, trimming: bool
->>>>>>> fee7c935
 ) -> Dataset:
     """
     @param model: The model used to generate the summaries
@@ -105,12 +93,7 @@
     # create a dataset with the text and the summary
 
     # create a dataloader
-<<<<<<< HEAD
-    dataloader = DataLoader(dataset, batch_size=batch_size, shuffle=False, drop_last=True)
-    # drop_last=True to avoid errors when reshaping the tensor, if not using padding
-=======
     dataloader = DataLoader(dataset, batch_size=batch_size, shuffle=False, drop_last=trimming)
->>>>>>> fee7c935
 
     # generate summaries
     summaries = []
@@ -140,26 +123,16 @@
         target_size = batch_size * outputs.shape[-1]  # Target size of the last dimension
         pad_size = (target_size - (total_size % target_size)) % target_size  # Calculate the required padding size to make the total number of elements divisible by the target size
 
-<<<<<<< HEAD
-        # Recalculate total_size after padding
-        total_size = outputs.numel()
-=======
         # Pad the tensor with zeros to make the total number of elements divisible by the target size
         if not trimming and pad_size != 0: outputs = torch.nn.functional.pad(outputs, (0, 0, 0, pad_size // outputs.shape[-1]))
->>>>>>> fee7c935
 
         # output : (batch_size * num_return_sequences, max_length)
         try:
             outputs = outputs.reshape(batch_size, -1, outputs.shape[-1])
-<<<<<<< HEAD
-        except:
-            print(outputs.shape[0])
-=======
         except Exception as e:
             print(f"Error reshaping outputs: {e}")
             raise ValueError(f"Cannot reshape tensor of size {outputs.numel()} into shape "
                             f"({batch_size}, -1, {outputs.shape[-1]}).")
->>>>>>> fee7c935
         
         # decode summaries
         for b in range(batch_size):
@@ -222,12 +195,8 @@
         dataset,
         GENERATION_CONFIGS[args.decoding_config],
         args.batch_size,
-<<<<<<< HEAD
-        args.device
-=======
         args.device,
         args.trimming,
->>>>>>> fee7c935
     )
 
     df_dataset = dataset.to_pandas()
@@ -241,14 +210,10 @@
     now = datetime.datetime.now()
     date = now.strftime("%Y-%m-%d-%H-%M-%S")
     model_name = sanitize_model_name(args.model_name)
-<<<<<<< HEAD
-
-=======
     padding_status = "trimmed" if args.trimming else "padded"
->>>>>>> fee7c935
     output_path = (
         Path(args.output_dir)
-        / f"{model_name}-_-{args.dataset_name}-_-{args.decoding_config}-_-{date}.csv"
+        / f"{model_name}-_-{args.dataset_name}-_-{args.decoding_config}-_-{padding_status}-_-{date}.csv"
     )
 
     # create output dir if it doesn't exist
